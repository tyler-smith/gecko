// (c) 2019-2020, Ava Labs, Inc. All rights reserved.
// See the file LICENSE for licensing terms.

package platformvm

import (
	"fmt"

	"github.com/ava-labs/gecko/ids"
	"github.com/ava-labs/gecko/vms/components/core"
)

// Abort being accepted results in the proposal of its parent (which must be a proposal block)
// being rejected.
type Abort struct {
	DoubleDecisionBlock `serialize:"true"`
}

// Verify this block performs a valid state transition.
//
// The parent block must be a proposal
//
// This function also sets onAcceptDB database if the verification passes.
func (a *Abort) Verify() error {
	parent, ok := a.parentBlock().(*ProposalBlock)
	// Abort is a decision, so its parent must be a proposal
	if !ok {
		if err := a.Reject(); err == nil {
			if err := a.vm.DB.Commit(); err != nil {
				a.vm.Ctx.Log.Error("error committing Abort block as rejected: %s", err)
			}
		} else {
			a.vm.DB.Abort()
		}
		return errInvalidBlockType
	}

	a.onAcceptDB, a.onAcceptFunc = parent.onAbort()

	a.vm.currentBlocks[a.ID().Key()] = a
	a.parentBlock().addChild(a)
	return nil
}

// newAbortBlock returns a new *Abort block where the block's parent, a proposal
// block, has ID [parentID].
<<<<<<< HEAD
func (vm *VM) newAbortBlock(parentID ids.ID, height uint64) *Abort {
	abort := &Abort{
		DoubleDecisionBlock: DoubleDecisionBlock{
			CommonDecisionBlock: CommonDecisionBlock{
				CommonBlock: CommonBlock{
					Block: core.NewBlock(parentID, height),
					vm:    vm,
				},
			},
		},
	}
=======
func (vm *VM) newAbortBlock(parentID ids.ID) (*Abort, error) {
	abort := &Abort{DoubleDecisionBlock: DoubleDecisionBlock{CommonDecisionBlock: CommonDecisionBlock{CommonBlock: CommonBlock{
		Block: core.NewBlock(parentID),
		vm:    vm,
	}}}}
>>>>>>> 0aab7958

	// We serialize this block as a Block so that it can be deserialized into a
	// Block
	blk := Block(abort)
	bytes, err := Codec.Marshal(&blk)
	if err != nil {
		return nil, fmt.Errorf("couldn't marshal abort block: %w", err)
	}

	abort.Block.Initialize(bytes, vm.SnowmanVM)
	return abort, nil
}<|MERGE_RESOLUTION|>--- conflicted
+++ resolved
@@ -44,8 +44,7 @@
 
 // newAbortBlock returns a new *Abort block where the block's parent, a proposal
 // block, has ID [parentID].
-<<<<<<< HEAD
-func (vm *VM) newAbortBlock(parentID ids.ID, height uint64) *Abort {
+func (vm *VM) newAbortBlock(parentID ids.ID, height uint64) (*Abort, error) {
 	abort := &Abort{
 		DoubleDecisionBlock: DoubleDecisionBlock{
 			CommonDecisionBlock: CommonDecisionBlock{
@@ -56,13 +55,6 @@
 			},
 		},
 	}
-=======
-func (vm *VM) newAbortBlock(parentID ids.ID) (*Abort, error) {
-	abort := &Abort{DoubleDecisionBlock: DoubleDecisionBlock{CommonDecisionBlock: CommonDecisionBlock{CommonBlock: CommonBlock{
-		Block: core.NewBlock(parentID),
-		vm:    vm,
-	}}}}
->>>>>>> 0aab7958
 
 	// We serialize this block as a Block so that it can be deserialized into a
 	// Block
