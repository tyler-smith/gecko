// (c) 2019-2020, Ava Labs, Inc. All rights reserved.
// See the file LICENSE for licensing terms.

package avm

import (
	"errors"

	"github.com/ava-labs/gecko/ids"
	"github.com/ava-labs/gecko/snow"
	"github.com/ava-labs/gecko/vms/components/ava"
	"github.com/ava-labs/gecko/vms/components/codec"
	"github.com/ava-labs/gecko/vms/components/verify"
)

var (
	errOperationsNotSortedUnique = errors.New("operations not sorted and unique")
	errNoOperations              = errors.New("an operationTx must have at least one operation")

	errDoubleSpend = errors.New("inputs attempt to double spend an input")
)

// OperationTx is a transaction with no credentials.
type OperationTx struct {
	BaseTx `serialize:"true"`
	Ops    []*Operation `serialize:"true" json:"operations"`
}

// Operations track which ops this transaction is performing. The returned array
// should not be modified.
func (t *OperationTx) Operations() []*Operation { return t.Ops }

// InputUTXOs track which UTXOs this transaction is consuming.
func (t *OperationTx) InputUTXOs() []*ava.UTXOID {
	utxos := t.BaseTx.InputUTXOs()
	for _, op := range t.Ops {
		for _, in := range op.Ins {
			utxos = append(utxos, &in.UTXOID)
		}
	}
	return utxos
}

// AssetIDs returns the IDs of the assets this transaction depends on
func (t *OperationTx) AssetIDs() ids.Set {
	assets := t.BaseTx.AssetIDs()
	for _, op := range t.Ops {
		assets.Add(op.AssetID())
	}
	return assets
}

// UTXOs returns the UTXOs transaction is producing.
func (t *OperationTx) UTXOs() []*ava.UTXO {
	txID := t.ID()
	utxos := t.BaseTx.UTXOs()

	for _, op := range t.Ops {
		asset := op.AssetID()
		for _, out := range op.Outs {
			utxos = append(utxos, &ava.UTXO{
				UTXOID: ava.UTXOID{
					TxID:        txID,
					OutputIndex: uint32(len(utxos)),
				},
<<<<<<< HEAD
				Asset: ava.Asset{ID: asset},
				Out:   out,
=======
				Asset: Asset{
					ID: asset,
				},
				Out: out,
>>>>>>> e8c6188b
			})
		}
	}

	return utxos
}

// SyntacticVerify that this transaction is well-formed.
func (t *OperationTx) SyntacticVerify(ctx *snow.Context, c codec.Codec, numFxs int) error {
	switch {
	case t == nil:
		return errNilTx
	case len(t.Ops) == 0:
		return errNoOperations
	}

	if err := t.BaseTx.SyntacticVerify(ctx, c, numFxs); err != nil {
		return err
	}

	inputs := ids.Set{}
	for _, in := range t.Ins {
		inputs.Add(in.InputID())
	}

	for _, op := range t.Ops {
		if err := op.Verify(c); err != nil {
			return err
		}
		for _, in := range op.Ins {
			inputID := in.InputID()
			if inputs.Contains(inputID) {
				return errDoubleSpend
			}
			inputs.Add(inputID)
		}
	}
	if !isSortedAndUniqueOperations(t.Ops, c) {
		return errOperationsNotSortedUnique
	}
	return nil
}

// SemanticVerify that this transaction is well-formed.
func (t *OperationTx) SemanticVerify(vm *VM, uTx *UniqueTx, creds []verify.Verifiable) error {
	if err := t.BaseTx.SemanticVerify(vm, uTx, creds); err != nil {
		return err
	}
	offset := len(t.BaseTx.Ins)
	for _, op := range t.Ops {
		opAssetID := op.AssetID()

		utxos := []interface{}{}
		ins := []interface{}{}
		credIntfs := []interface{}{}
		outs := []interface{}{}

		for i, in := range op.Ins {
			ins = append(ins, in.In)

			cred := creds[i+offset]
			credIntfs = append(credIntfs, cred)
<<<<<<< HEAD
=======

			utxoID := in.InputID()
			utxo, err := vm.state.UTXO(utxoID)
			if err == nil {
				utxoAssetID := utxo.AssetID()
				if !utxoAssetID.Equals(opAssetID) {
					return errAssetIDMismatch
				}

				utxos = append(utxos, utxo.Out)
				continue
			}

			inputTx, inputIndex := in.InputSource()
			parent := UniqueTx{
				vm:   vm,
				txID: inputTx,
			}
>>>>>>> e8c6188b

			utxo, err := vm.getUTXO(&in.UTXOID)
			if err != nil {
				return err
			}

			utxoAssetID := utxo.AssetID()
			if !utxoAssetID.Equals(opAssetID) {
				return errAssetIDMismatch
			}
			utxos = append(utxos, utxo.Out)
		}
		offset += len(op.Ins)
		for _, out := range op.Outs {
			outs = append(outs, out)
		}

		var fxObj interface{}
		switch {
		case len(ins) > 0:
			fxObj = ins[0]
		case len(outs) > 0:
			fxObj = outs[0]
		}

		fxIndex, err := vm.getFx(fxObj)
		if err != nil {
			return err
		}
		fx := vm.fxs[fxIndex].Fx

		if !vm.verifyFxUsage(fxIndex, opAssetID) {
			return errIncompatibleFx
		}

		err = fx.VerifyOperation(uTx, utxos, ins, credIntfs, outs)
		if err != nil {
			return err
		}
	}
	return nil
}<|MERGE_RESOLUTION|>--- conflicted
+++ resolved
@@ -63,15 +63,8 @@
 					TxID:        txID,
 					OutputIndex: uint32(len(utxos)),
 				},
-<<<<<<< HEAD
 				Asset: ava.Asset{ID: asset},
 				Out:   out,
-=======
-				Asset: Asset{
-					ID: asset,
-				},
-				Out: out,
->>>>>>> e8c6188b
 			})
 		}
 	}
@@ -134,27 +127,6 @@
 
 			cred := creds[i+offset]
 			credIntfs = append(credIntfs, cred)
-<<<<<<< HEAD
-=======
-
-			utxoID := in.InputID()
-			utxo, err := vm.state.UTXO(utxoID)
-			if err == nil {
-				utxoAssetID := utxo.AssetID()
-				if !utxoAssetID.Equals(opAssetID) {
-					return errAssetIDMismatch
-				}
-
-				utxos = append(utxos, utxo.Out)
-				continue
-			}
-
-			inputTx, inputIndex := in.InputSource()
-			parent := UniqueTx{
-				vm:   vm,
-				txID: inputTx,
-			}
->>>>>>> e8c6188b
 
 			utxo, err := vm.getUTXO(&in.UTXOID)
 			if err != nil {
